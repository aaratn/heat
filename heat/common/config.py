--- conflicted
+++ resolved
@@ -23,6 +23,7 @@
 import logging.handlers
 import os
 import socket
+# TODO ^ eventlet.socket ?
 import sys
 
 from heat import version
@@ -36,7 +37,6 @@
     cfg.StrOpt('flavor'),
     cfg.StrOpt('config_file'),
     ]
-
 
 
 class HeatConfigOpts(cfg.CommonConfigOpts):
@@ -49,15 +49,24 @@
             **kwargs)
 
 class HeatEngineConfigOpts(cfg.CommonConfigOpts):
+    db_opts = [
+    cfg.StrOpt('db_backend', default='heat.db.anydbm.api', help='The backend to use for db'),
+    cfg.StrOpt('sql_connection',
+               default='mysql://heat:heat@localhost/heat',
+               help='The SQLAlchemy connection string used to connect to the '
+                    'database'),
+    cfg.IntOpt('sql_idle_timeout',
+               default=3600,
+               help='timeout before idle sql connections are reaped'),
+    ]
     engine_opts = [
-        cfg.StrOpt('host',
-                   default=socket.gethostname(),
-                   help='Name of this node.  This can be an opaque identifier.  '
-                        'It is not necessarily a hostname, FQDN, or IP address.'),
-        cfg.StrOpt('instance_driver',
-                   default='heat.engine.nova',
-                   help='Driver to use for controlling instances'),
-
+    cfg.StrOpt('host',
+               default=socket.gethostname(),
+               help='Name of this node.  This can be an opaque identifier.  '
+                    'It is not necessarily a hostname, FQDN, or IP address.'),
+    cfg.StrOpt('instance_driver',
+               default='heat.engine.nova',
+               help='Driver to use for controlling instances'),
     cfg.StrOpt('rabbit_host',
                default='localhost',
                help='the RabbitMQ host'),
@@ -91,20 +100,6 @@
                default='heat-engine',
                help='the main RabbitMQ exchange to connect to'),
 
-<<<<<<< HEAD
-class HeatEngineConfigOpts(HeatConfigOpts):
-
-    db_opts = [
-    cfg.StrOpt('db_backend', default='heat.db.anydbm.api', help='The backend to use for db'),
-    cfg.StrOpt('sql_connection',
-               default='mysql://heat:heat@localhost/heat',
-               help='The SQLAlchemy connection string used to connect to the '
-                    'database'),
-    cfg.IntOpt('sql_idle_timeout',
-               default=3600,
-               help='timeout before idle sql connections are reaped'),
-=======
->>>>>>> e4a27e88
     ]
 
     def __init__(self, default_config_files=None, **kwargs):
@@ -114,15 +109,11 @@
             **kwargs)
         config_files = cfg.find_config_files(project='heat',
                                              prog='heat-engine')
-<<<<<<< HEAD
-        super(HeatEngineConfigOpts, self).__init__(config_files, **kwargs)
+        self.register_cli_opts(self.engine_opts)
         self.register_cli_opts(self.db_opts)
-=======
-        self.register_cli_opts(self.engine_opts)
 
 FLAGS = HeatEngineConfigOpts()
 
->>>>>>> e4a27e88
 
 def setup_logging(conf):
     """
